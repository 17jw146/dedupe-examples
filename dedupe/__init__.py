--- conflicted
+++ resolved
@@ -30,7 +30,4 @@
 from core import randomPairs
 from convenience import dataSample
 from convenience import blockData
-<<<<<<< HEAD
-=======
-import backport
->>>>>>> d13124aa
+import backport