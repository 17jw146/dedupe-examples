#!/usr/bin/python
# -*- coding: utf-8 -*-

from collections import defaultdict
from itertools import product, chain, combinations, izip
import types
import math
import logging


import dedupe.tfidf as tfidf



class Blocker:
    '''Takes in a record and returns all blocks that record belongs to'''
    def __init__(self, predicates):
        self.predicates = predicates

        self.tfidf_fields = set([])
        self.tfidf_predicates = set([])

        for predicate in predicates:
            for (pred, field) in predicate:
                if pred.__class__ is tfidf.TfidfPredicate:
                    self.tfidf_predicates.add((pred, field))
                    self.tfidf_fields.add(field)

        self.canopies = None

    def __call__(self, instance):
        (record_id, record) = instance

        record_keys = []
        for predicate in self.predicates:
            predicate_keys = []
            for (F, field) in predicate:
                pred_id = F.__name__ + field
                if isinstance(F, types.FunctionType):
                    record_field = record[field]
                    block_keys = [str(key) + pred_id for key in F(record_field)]
                    predicate_keys.append(block_keys)
                elif F.__class__ is tfidf.TfidfPredicate:
                    center = self.canopies[pred_id][record_id]
                    if center is not None:
                        key = str(center) + pred_id
                        predicate_keys.append((key, ))
                    else:
                        continue

            record_keys.extend(product(*predicate_keys))

        return set([str(key) for key in record_keys])

    def tfIdfBlocks(self, data, df_index=None):
        '''Creates TF/IDF canopy of a given set of data'''
        if self.tfidf_fields:

            (inverted_index, token_vector, corpus_ids) = \
                invertIndex(data, self.tfidf_fields, df_index)

        self.canopies = {}

        logging.info('creating TF/IDF canopies')

        num_thresholds = len(self.tfidf_predicates)

        for (i, (threshold, field)) in enumerate(self.tfidf_predicates, 1):
            logging.info('%(i)i/%(num_thresholds)i field %(threshold)2.2f %(field)s',
                         {'i': i, 
                          'num_thresholds': num_thresholds, 
                          'threshold': threshold, 
                          'field': field})

            canopy = createCanopies(field, threshold, corpus_ids,
                                    token_vector, inverted_index)
            self.canopies[threshold.__name__ + field] = canopy


# TODO: Split this into subfunctions

def invertIndex(data_d, tfidf_fields, df_index=None):

    inverted_index = defaultdict(lambda : defaultdict(list))
    token_vector = defaultdict(dict)
    corpus_ids = set([])

    for (record_id, record) in data_d:
        corpus_ids.add(record_id)  # candidate for removal
        for field in tfidf_fields:
            tokens = record[field].lower().replace(',', '').split()
            tokens = [(token, tokens.count(token)) for token in set(tokens)]
            for (token, _) in tokens:
                inverted_index[field][token].append(record_id)

            token_vector[field][record_id] = tokens

    # ignore stop words in TFIDF canopy creation

    num_docs = len(token_vector.values()[0])

    stop_word_threshold = max(num_docs * 0.025, 500)
    logging.info('Stop word threshold: %(stop_thresh)d',
                 {'stop_thresh' :stop_word_threshold})

    num_docs_log = math.log(num_docs + 0.5)
    singleton_idf = num_docs_log - math.log(1.0 + 0.5)

    if df_index:
        for field in inverted_index:
            for (token, occurrences) in \
                inverted_index[field].iteritems():
                inverted_index[field][token] = {'idf': df_index[token],
                                                'occurrences': set(occurrences)}
    else:

        for field in inverted_index:
            for (token, occurrences) in \
                inverted_index[field].iteritems():
                n_occurrences = len(occurrences)
                if n_occurrences < 2:
                    idf = singleton_idf
                    occurrences = []
                else:
                    idf = num_docs_log - math.log(n_occurrences + 0.5)
                    if n_occurrences > stop_word_threshold:
                        occurrences = []
                        logging.info('Stop word: %(field)s, %(token)s, %(occurences)d',
                                     {'field' : field,
                                      'token' : token,
                                      'occurences' : n_occurrences})

                inverted_index[field][token] = {'idf': idf, 
                                                'occurrences': set(occurrences)}

    for field in token_vector:
        field_inverted_index = inverted_index[field]
        for (record_id, tokens) in token_vector[field].iteritems():
            norm = math.sqrt(sum((field_inverted_index[token]['idf'] * count)**2 
                                  for (token, count) in tokens))
            if norm > 0 :
                token_vector[field][record_id] = (dict(tokens), norm)
            else :
                token_vector[field][record_id] = ({}, 0)
    return (inverted_index, token_vector, corpus_ids)

def createCanopies(field,
                   threshold,
                   corpus_ids,
                   token_vector,
                   inverted_index):
    """
    A function that returns a field value of a record with a
    particular doc_id, doc_id is the only argument that must be
    accepted by select_function
    """

    canopies = defaultdict(lambda : None)
    seen_set = set([])
    corpus_ids = corpus_ids.copy()
    field_inverted_index = inverted_index[field]

    token_vectors = token_vector[field]
    while corpus_ids:
        center_id = corpus_ids.pop()
        canopies[center_id] = center_id

        doc_id = center_id
        (center_vector, center_norm) = token_vectors[center_id]

        seen_set.add(center_id)

        if not center_norm:
            continue

        # initialize the potential block with center
        center_tokens = set(token for token
                            in center_vector.keys()
                            if field_inverted_index[token]['idf'] > 0)

        candidate_set = set.union(*(field_inverted_index[token]['occurrences']
                                    for token in center_tokens))

        candidate_set = candidate_set - seen_set


        token_idfs = dict([(token, field_inverted_index[token]['idf']**2)
                           for token in center_tokens])
        center_threshold = threshold * center_norm

        for doc_id in candidate_set:
            (candidate_vector, candidate_norm) = token_vectors[doc_id]

            common_tokens = center_tokens.intersection(candidate_vector.keys())

            cosine_similarity = sum((center_vector[token]
                                     * candidate_vector[token]
                                     * token_idfs[token])
                                    for token in common_tokens)/candidate_norm
            

            if cosine_similarity > center_threshold :
                canopies[doc_id] = center_id
                seen_set.add(doc_id)
                corpus_ids.remove(doc_id)

    return canopies

def blockTraining(training_pairs,
<<<<<<< HEAD
                  predicate_set,
                  df_index=None,
=======
                  predicate_functions,
                  fields,
                  tfidf_thresholds=None,
>>>>>>> 0f2b58bb
                  eta=.1,
                  epsilon=.1):
    '''Takes in a set of training pairs and predicates and tries to find a good set of blocking rules.'''

    (training_dupes, 
     training_distinct, 
<<<<<<< HEAD
     _overlap) = _initializeTraining(training_pairs,
                                     predicate_set,
                                     df_index)
=======
     predicate_set, 
     coverage) = _initializeTraining(training_pairs, 
                                     fields,
                                     predicate_functions, 
                                     tfidf_thresholds)

>>>>>>> 0f2b58bb

    coverage_threshold = eta * len(training_distinct)
    logging.info("coverage threshold: %s", coverage_threshold)

    n_predicates = len(predicate_set)

    found_dupes = coverage.predicateCoverage(predicate_set,
                                             training_dupes)

    # Only consider predicates that cover at least one duplicate pair

    predicate_set = found_dupes.keys()

    found_distinct = coverage.predicateCoverage(predicate_set, 
                                                training_distinct) 

    distinct_blocks = coverage.predicateBlocks(predicate_set,
                                               training_distinct)

    # We want to throw away the predicates that puts together too
    # many distinct pairs

    logging.info("Before removing liberal predicates, %s predicates",
                 len(predicate_set))

    for (pred, blocks) in distinct_blocks.iteritems():
        if any(len(block) >= coverage_threshold for block in blocks if block):
            predicate_set.remove(pred)

    logging.info("After removing liberal predicates, %s predicates",
                 len(predicate_set))


    final_predicate_set = findOptimumBlocking(training_dupes,
                                              predicate_set,
                                              found_dupes,
                                              found_distinct,
                                              epsilon,
                                              coverage)

    logging.info('Final predicate set:')
    logging.info(final_predicate_set)

    if final_predicate_set:
        return final_predicate_set
    else:
        raise ValueError('No predicate found! We could not learn a single good predicate. Maybe give Dedupe more training data')


def _initializeTraining(training_pairs,
<<<<<<< HEAD
                        predicate_set,
                        df_index):
=======
                        fields,
                        predicate_functions,
                        tfidf_thresholds) :

>>>>>>> 0f2b58bb

    training_dupes = (training_pairs[1])[:]
    training_distinct = (training_pairs[0])[:]

<<<<<<< HEAD
    _overlap = canopyOverlap(predicate_set, 
                             training_dupes + training_distinct, 
                             df_index)

    return (training_dupes, training_distinct, _overlap)


def predicateCoverage(predicate_set,
                      pairs,
                      _overlap,
                      return_blocks=False):
    coverage = defaultdict(list)
    blocks = defaultdict(lambda : defaultdict(set))
    for pair in pairs:
        for predicate in predicate_set:
            for basic_predicate in predicate:
                if _overlap[(pair, basic_predicate)] == -1:
                    break
                if _overlap[(pair, basic_predicate)] == 1:
                    continue

                (F, field) = basic_predicate
                field_predicate_1 = F(pair[0][field])
                if not field_predicate_1:
                    _overlap[(pair, basic_predicate)] = -1
                    break

                field_predicate_2 = F(pair[1][field])
=======
    predicate_functions = list(product(predicate_functions, fields))

    tfidf_predicates = [tfidf.TfidfPredicate(threshold)
                        for threshold in tfidf_thresholds]
    tfidf_predicates = list(product(tfidf_predicates, fields))

    predicate_set = disjunctivePredicates(predicate_functions
            + tfidf_predicates)

    coverage = Coverage()
>>>>>>> 0f2b58bb

    if tfidf_predicates:
        coverage.canopyOverlap(predicate_set, 
                               training_dupes + training_distinct)

    coverage.simplePredicateOverlap(predicate_functions,
                                    training_dupes + training_distinct)

    return (training_dupes, training_distinct, predicate_set, coverage)

    

def findOptimumBlocking(training_dupes,
                        predicate_set,
                        found_dupes,
                        found_distinct,
                        epsilon,
                        coverage):

    # Greedily find the predicates that, at each step, covers the
    # most duplicates and covers the least distinct pairs, due to
    # Chvatal, 1979
    # print found_dupes

    final_predicate_set = []
    n_training_dupes = len(training_dupes)
    logging.info('Uncovered dupes: %(n_dupes)d',
                 {'n_dupes' : n_training_dupes})
    while n_training_dupes >= epsilon:

        optimum_cover = 0
        best_predicate = None
        for predicate in predicate_set:
            cover = len(found_dupes[predicate]) / (float(len(found_distinct[predicate])) + 0.5)
            if cover > optimum_cover:
                optimum_cover = cover
                best_predicate = predicate

                logging.info(best_predicate)
                logging.info('cover: %(cover)d, found_dupes: %(found_dupes)d, '
                             'found_distinct: %(found_distinct)d',
                             {'cover' : cover,
                              'found_dupes' : len(found_dupes[best_predicate]),
                              'found_distinct' : len(found_distinct[best_predicate])})

        if not best_predicate:
            logging.warning('Ran out of predicates')
            break

        predicate_set.remove(best_predicate)
        n_training_dupes -= len(found_dupes[best_predicate])
        
        [training_dupes.remove(pair) for pair in found_dupes[best_predicate]]
        
        found_dupes  = coverage.predicateCoverage(predicate_set,
                                                  training_dupes)

        final_predicate_set.append(best_predicate)

    return final_predicate_set



class Coverage() :
    def __init__(self) :
        self.overlapping = defaultdict(set)
        self.blocks = defaultdict(lambda : defaultdict(set))
    
    def simplePredicateOverlap(self,
                               predicates,
                               pairs) :

        for basic_predicate in predicates :
            (F, field) = basic_predicate        
            for pair in pairs :
                field_predicate_1 = F(pair[0][field])

                if field_predicate_1:
                    field_predicate_2 = F(pair[1][field])

                    if field_predicate_2 :
                        field_preds = set(field_predicate_2) & set(field_predicate_1)
                        if field_preds :
                            self.overlapping[basic_predicate].add(pair)

                        for field_pred in field_preds :
                            self.blocks[basic_predicate][field_pred].add(pair)

    def canopyOverlap(self,
                      tfidf_predicates,
                      record_pairs) :

        # uniquify records
        docs = list(set(chain(*record_pairs)))

        self_identified = izip(docs, docs)

        blocker = Blocker(tfidf_predicates)
        blocker.tfIdfBlocks(self_identified)

        for (threshold, field) in blocker.tfidf_predicates:
            canopy = blocker.canopies[threshold.__name__ + field]
            for record_1, record_2 in record_pairs :
                if canopy[record_1] == canopy[record_2]:
                    self.overlapping[(threshold, field)].add((record_1, record_2))
                    self.blocks[(threshold, field)][canopy[record_1]].add((record_1, record_2))


    def predicateCoverage(self,
                          predicate_set,
                          pairs) :
    
        overlapping = defaultdict(set)
        coverage = defaultdict(list)

        pairs = set(pairs)

        for basic_predicate, covered_pairs in self.overlapping.iteritems() :
            overlapping[basic_predicate] = pairs.intersection(covered_pairs)

        for predicate in predicate_set :
            covered_pairs = set.intersection(*(overlapping[basic_predicate]
                                               for basic_predicate
                                               in predicate))
            if covered_pairs :
                coverage[predicate] = covered_pairs

        return coverage

    def predicateBlocks(self,
                        predicate_set,
                        pairs) :

        predicate_blocks = {}
        blocks = defaultdict(lambda : defaultdict(set))

        pairs = set(pairs)

        
        for basic_predicate in self.blocks :
            for block_key, block_group in self.blocks[basic_predicate].iteritems() :
                block_group = pairs.intersection(block_group)
                if block_group :
                    blocks[basic_predicate][block_key] = block_group

        for predicate in predicate_set :
            block_groups = product(*(blocks[basic_predicate].values()
                                     for basic_predicate
                                     in predicate))

            block_groups = (set.intersection(*block_group)
                            for block_group in block_groups)
            predicate_blocks[predicate] = block_groups

        return predicate_blocks<|MERGE_RESOLUTION|>--- conflicted
+++ resolved
@@ -207,32 +207,21 @@
     return canopies
 
 def blockTraining(training_pairs,
-<<<<<<< HEAD
-                  predicate_set,
-                  df_index=None,
-=======
                   predicate_functions,
                   fields,
                   tfidf_thresholds=None,
->>>>>>> 0f2b58bb
                   eta=.1,
                   epsilon=.1):
     '''Takes in a set of training pairs and predicates and tries to find a good set of blocking rules.'''
 
     (training_dupes, 
      training_distinct, 
-<<<<<<< HEAD
-     _overlap) = _initializeTraining(training_pairs,
-                                     predicate_set,
-                                     df_index)
-=======
-     predicate_set, 
      coverage) = _initializeTraining(training_pairs, 
                                      fields,
                                      predicate_functions, 
                                      tfidf_thresholds)
 
->>>>>>> 0f2b58bb
+
 
     coverage_threshold = eta * len(training_distinct)
     logging.info("coverage threshold: %s", coverage_threshold)
@@ -283,23 +272,12 @@
 
 
 def _initializeTraining(training_pairs,
-<<<<<<< HEAD
-                        predicate_set,
-                        df_index):
-=======
-                        fields,
-                        predicate_functions,
-                        tfidf_thresholds) :
-
->>>>>>> 0f2b58bb
+                        predicate_set)
+
 
     training_dupes = (training_pairs[1])[:]
     training_distinct = (training_pairs[0])[:]
 
-<<<<<<< HEAD
-    _overlap = canopyOverlap(predicate_set, 
-                             training_dupes + training_distinct, 
-                             df_index)
 
     return (training_dupes, training_distinct, _overlap)
 
@@ -325,18 +303,6 @@
                     break
 
                 field_predicate_2 = F(pair[1][field])
-=======
-    predicate_functions = list(product(predicate_functions, fields))
-
-    tfidf_predicates = [tfidf.TfidfPredicate(threshold)
-                        for threshold in tfidf_thresholds]
-    tfidf_predicates = list(product(tfidf_predicates, fields))
-
-    predicate_set = disjunctivePredicates(predicate_functions
-            + tfidf_predicates)
-
-    coverage = Coverage()
->>>>>>> 0f2b58bb
 
     if tfidf_predicates:
         coverage.canopyOverlap(predicate_set, 
