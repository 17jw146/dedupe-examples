#!/usr/bin/python
# -*- coding: utf-8 -*-

<<<<<<< HEAD

import collections
=======
>>>>>>> b2d75ae5
import random
import json
import itertools
import logging
import warnings
<<<<<<< HEAD
from itertools import count, izip_longest, chain, izip, repeat
import warnings
from multiprocessing import Pool

=======
import multiprocessing
import Queue
>>>>>>> b2d75ae5
import numpy

import lr

def grouper(iterable, n, fillvalue=None):
    "Collect data into fixed-length chunks or blocks"
    # grouper('ABCDEFG', 3, 'x') --> ABC DEF Gxx
    args = [iter(iterable)] * n
    return itertools.izip_longest(fillvalue=fillvalue, *args)

def grouper(iterable, n, fillvalue=None):
    "Collect data into fixed-length chunks or blocks"
    # grouper('ABCDEFG', 3, 'x') --> ABC DEF Gxx
    args = [iter(iterable)] * n
    return izip_longest(fillvalue=fillvalue, *args)

def randomPairs(n_records, sample_size, zero_indexed=True):
    """
    Return random combinations of indices for a square matrix of size
    n records
    """

    if n_records < 2 :
        raise ValueError("Needs at least two records")
    n = n_records * (n_records - 1) / 2

    if sample_size >= n:
        warnings.warn("Requested sample of size %d, only returning %d possible pairs" % (sample_size, n))

        random_indices = numpy.arange(n)
        numpy.random.shuffle(random_indices)
    else:
        try:
            random_indices = numpy.array(random.sample(xrange(n), sample_size))
        except OverflowError:
            # If the population is very large relative to the sample
            # size than we'll get very few duplicates by chance
            logging.warning("There may be duplicates in the sample")
            sample = numpy.array([random.sample(xrange(n_records), 2)
                                  for _ in xrange(sample_size)])
            return numpy.sort(sample, axis=1)



    b = 1 - 2 * n_records

    x = numpy.trunc((-b - numpy.sqrt(b ** 2 - 8 * random_indices)) / 2)
    y = random_indices + x * (b + x + 2) / 2 + 1

    if not zero_indexed:
        x += 1
        y += 1

    return numpy.column_stack((x, y)).astype(int)



def trainModel(training_data, data_model, alpha=.001):
    """
    Use logistic regression to train weights for all fields in the data model
    """
    
    labels = training_data['label']
    examples = training_data['distances']

    (weight, bias) = lr.lr(labels, examples, alpha)

    for i, name in enumerate(data_model['fields']) :
        data_model['fields'][name]['weight'] = float(weight[i])

    data_model['bias'] = bias

    return data_model


def fieldDistances(record_pairs, data_model):
    fields = data_model['fields']

    field_comparators = [(field, v['comparator'])
                         for field, v in fields.items()
                         if v['type'] not in ('Missing Data',
                                              'Interaction',
                                              'Higher Categories')]

    
    missing_field_indices = [i for i, (field, v) 
                             in enumerate(fields.items())
                             if 'Has Missing' in v and v['Has Missing']]

    field_names = fields.keys()
  
    interactions = []
    categorical_indices = []

    for field in fields :
        if fields[field]['type'] == 'Interaction' :
            interaction_indices = []
            for interaction_field in fields[field]['Interaction Fields'] :
                interaction_indices.append(field_names.index(interaction_field))
            interactions.append(interaction_indices)
        if fields[field]['type'] in ('Source', 'Categorical') :
            categorical_indices.append((field_names.index(field), 
                                        fields[field]['comparator'].length))


    field_distances = numpy.fromiter((compare(record_pair[0][field],
                                              record_pair[1][field]) 
                                      for record_pair in record_pairs 
                                      for field, compare in field_comparators
                                      if record_pair), 
                                     'f4')
    field_distances = field_distances.reshape(-1,len(field_comparators))

    for cat_index, length in categorical_indices :
        different_sources = field_distances[:, cat_index][...,None] == numpy.arange(2, length)[None,...]


        field_distances[:, cat_index][field_distances[:, cat_index] > 1] = 0
        field_distances = numpy.concatenate((field_distances,
                                             different_sources.astype(float)),
                                            axis=1)


    interaction_distances = numpy.empty((field_distances.shape[0],
                                         len(interactions)))

    for i, interaction in enumerate(interactions) :
        a = numpy.prod(field_distances[...,interaction], axis=1)
        interaction_distances[...,i] = a
       
    field_distances = numpy.concatenate((field_distances,
                                         interaction_distances),
                                        axis=1)

        

    missing_data = numpy.isnan(field_distances)

    field_distances[missing_data] = 0

    missing_indicators = 1-missing_data[:,missing_field_indices]
    

    field_distances = numpy.concatenate((field_distances,
                                         missing_indicators),
                                        axis=1)

    return field_distances

def _fieldDistances(args) :
    record_pairs, data_model = args
    return fieldDistances(record_pairs, data_model)
    

def scorePairs(field_distances, data_model):
    fields = data_model['fields']

    field_weights = [fields[name]['weight'] for name in fields]
    bias = data_model['bias']

    scores = numpy.dot(field_distances, field_weights)

    scores = numpy.exp(scores + bias) / (1 + numpy.exp(scores + bias))

    return scores

<<<<<<< HEAD
def _scorePairs(args) :
    field_distance_chunk, data_model = args
    return scorePairs(field_distance_chunk, data_model)



def scoreDuplicates(ids, records, id_type, data_model, threshold=None, num_processes=1):
    pool = Pool(processes=num_processes)
=======
class ScoringFunction(object) :
    def __init__(self, data_model, threshold, dtype) :
        self.data_model = data_model
        self.threshold = threshold
        self.dtype = dtype

    def __call__(self, record_pairs) :
        ids = []

        def split_records() :
            for pair in record_pairs :
                if pair :
                    ids.append((pair[0][0], pair[1][0]))
                    yield (pair[0][1], pair[1][1])

        scores = scorePairs(fieldDistances(split_records(), 
                                           self.data_model),
                            self.data_model)

        filtered_scores = ((pair_id, score) 
                           for pair_id, score in itertools.izip(ids, scores) 
                           if score > self.threshold)

>>>>>>> b2d75ae5

        scored_pairs = numpy.fromiter(filtered_scores,
                                      dtype=self.dtype)


        return scored_pairs

def scoreDuplicates(records, id_type, data_model, pool, threshold=0):
    
    score_dtype = [('pairs', id_type, 2), ('score', 'f4', 1)]
<<<<<<< HEAD

    chunk_size = 10000
    
    record_chunks = grouper(records, chunk_size)

    field_distances = pool.imap(_fieldDistances, 
                                izip(record_chunks, 
                                     repeat(data_model)))

    dupe_scores = pool.imap(_scorePairs,
                            izip(field_distances, 
                                 repeat(data_model)))


    dupe_scores = chain.from_iterable(dupe_scores)  

    scored_pairs = ((pair_id, score) 
                    for pair_id, score in izip(ids, dupe_scores) 
                    if score > threshold)

    scored_pairs =  numpy.fromiter(scored_pairs,
                                   dtype=score_dtype)


    logging.info('all scores %d' % scored_pairs.shape)
    scored_pairs = numpy.unique(scored_pairs)
    logging.info('unique scores %d' % scored_pairs.shape)
=======
>>>>>>> b2d75ae5

    scored_pairs = numpy.empty((0,), dtype=score_dtype)

    record_chunks = grouper(records, 1000000)

    scoring_function = ScoringFunction(data_model, 
                                       threshold,
                                       score_dtype)

    score_queue = multiprocessing.Queue()


<<<<<<< HEAD
class frozendict(dict):
    def _blocked_attribute(obj):
        raise AttributeError, "A frozendict cannot be modified."

#    _blocked_attribute = property(_blocked_attribute)

#    __delitem__ = __setitem__ = clear = _blocked_attribute
#    pop = popitem = setdefault = update = _blocked_attribute
    def __repr__(self):
        return "frozendict(%s)" % dict.__repr__(self)
=======
    results = [pool.apply_async(scoring_function,
                               (chunk,),
                               callback=score_queue.put)
               for chunk in record_chunks] 

    while True :
        try :
            # equivalent to numpy.union1d(a,b)
            # http://stackoverflow.com/questions/12427146/combine-two-arrays-and-sort
            scored_pairs = numpy.concatenate((scored_pairs, 
                                              score_queue.get(True, 1)))
            scored_pairs.sort()
            flag = numpy.ones(len(scored_pairs), dtype=bool)
            numpy.not_equal(scored_pairs[1:], 
                            scored_pairs[:-1], 
                            out=flag[1:])
            scored_pairs[flag]

        except Queue.Empty :
            break
        
    score_queue.close()

    for r in results :
        r.wait()


    return scored_pairs

def blockedPairs(blocks) :
    combinations = itertools.combinations
    for block in blocks :
        for pair in combinations(block.iteritems(), 2) :
            yield pair

class frozendict(dict):
    def _blocked_attribute(obj):
        raise AttributeError, "A frozendict cannot be modified."

    _blocked_attribute = property(_blocked_attribute)

    __delitem__ = __setitem__ = clear = _blocked_attribute
    pop = popitem = setdefault = update = _blocked_attribute

    def __new__(cls, *args):
        new = dict.__new__(cls)
        dict.__init__(new, *args)
        return new

    def __init__(self, *args):
        pass

    def __hash__(self):
        try:
            return self._cached_hash
        except AttributeError:
            h = self._cached_hash = hash(tuple(sorted(self.items())))
            return h

    def __repr__(self):
        return "frozendict(%s)" % dict.__repr__(self)
>>>>>>> b2d75ae5
<|MERGE_RESOLUTION|>--- conflicted
+++ resolved
@@ -1,25 +1,13 @@
 #!/usr/bin/python
 # -*- coding: utf-8 -*-
 
-<<<<<<< HEAD
-
-import collections
-=======
->>>>>>> b2d75ae5
 import random
 import json
 import itertools
 import logging
 import warnings
-<<<<<<< HEAD
-from itertools import count, izip_longest, chain, izip, repeat
-import warnings
-from multiprocessing import Pool
-
-=======
 import multiprocessing
 import Queue
->>>>>>> b2d75ae5
 import numpy
 
 import lr
@@ -29,12 +17,6 @@
     # grouper('ABCDEFG', 3, 'x') --> ABC DEF Gxx
     args = [iter(iterable)] * n
     return itertools.izip_longest(fillvalue=fillvalue, *args)
-
-def grouper(iterable, n, fillvalue=None):
-    "Collect data into fixed-length chunks or blocks"
-    # grouper('ABCDEFG', 3, 'x') --> ABC DEF Gxx
-    args = [iter(iterable)] * n
-    return izip_longest(fillvalue=fillvalue, *args)
 
 def randomPairs(n_records, sample_size, zero_indexed=True):
     """
@@ -169,10 +151,6 @@
 
     return field_distances
 
-def _fieldDistances(args) :
-    record_pairs, data_model = args
-    return fieldDistances(record_pairs, data_model)
-    
 
 def scorePairs(field_distances, data_model):
     fields = data_model['fields']
@@ -186,16 +164,6 @@
 
     return scores
 
-<<<<<<< HEAD
-def _scorePairs(args) :
-    field_distance_chunk, data_model = args
-    return scorePairs(field_distance_chunk, data_model)
-
-
-
-def scoreDuplicates(ids, records, id_type, data_model, threshold=None, num_processes=1):
-    pool = Pool(processes=num_processes)
-=======
 class ScoringFunction(object) :
     def __init__(self, data_model, threshold, dtype) :
         self.data_model = data_model
@@ -219,7 +187,6 @@
                            for pair_id, score in itertools.izip(ids, scores) 
                            if score > self.threshold)
 
->>>>>>> b2d75ae5
 
         scored_pairs = numpy.fromiter(filtered_scores,
                                       dtype=self.dtype)
@@ -230,36 +197,6 @@
 def scoreDuplicates(records, id_type, data_model, pool, threshold=0):
     
     score_dtype = [('pairs', id_type, 2), ('score', 'f4', 1)]
-<<<<<<< HEAD
-
-    chunk_size = 10000
-    
-    record_chunks = grouper(records, chunk_size)
-
-    field_distances = pool.imap(_fieldDistances, 
-                                izip(record_chunks, 
-                                     repeat(data_model)))
-
-    dupe_scores = pool.imap(_scorePairs,
-                            izip(field_distances, 
-                                 repeat(data_model)))
-
-
-    dupe_scores = chain.from_iterable(dupe_scores)  
-
-    scored_pairs = ((pair_id, score) 
-                    for pair_id, score in izip(ids, dupe_scores) 
-                    if score > threshold)
-
-    scored_pairs =  numpy.fromiter(scored_pairs,
-                                   dtype=score_dtype)
-
-
-    logging.info('all scores %d' % scored_pairs.shape)
-    scored_pairs = numpy.unique(scored_pairs)
-    logging.info('unique scores %d' % scored_pairs.shape)
-=======
->>>>>>> b2d75ae5
 
     scored_pairs = numpy.empty((0,), dtype=score_dtype)
 
@@ -272,18 +209,6 @@
     score_queue = multiprocessing.Queue()
 
 
-<<<<<<< HEAD
-class frozendict(dict):
-    def _blocked_attribute(obj):
-        raise AttributeError, "A frozendict cannot be modified."
-
-#    _blocked_attribute = property(_blocked_attribute)
-
-#    __delitem__ = __setitem__ = clear = _blocked_attribute
-#    pop = popitem = setdefault = update = _blocked_attribute
-    def __repr__(self):
-        return "frozendict(%s)" % dict.__repr__(self)
-=======
     results = [pool.apply_async(scoring_function,
                                (chunk,),
                                callback=score_queue.put)
@@ -344,5 +269,4 @@
             return h
 
     def __repr__(self):
-        return "frozendict(%s)" % dict.__repr__(self)
->>>>>>> b2d75ae5
+        return "frozendict(%s)" % dict.__repr__(self)