#!/usr/bin/python
# -*- coding: utf-8 -*-

from distutils.core import setup, Extension


# from Michael Hoffman's http://www.ebi.ac.uk/~hoffman/software/sunflower/

class NumpyExtension(Extension):

    def __init__(self, *args, **kwargs):
        Extension.__init__(self, *args, **kwargs)

        self._include_dirs = self.include_dirs
        del self.include_dirs  # restore overwritten property

    # warning: Extension is a classic class so it's not really read-only

    @property
    def include_dirs(self):
        from numpy import get_include

        return self._include_dirs + [get_include()]

setup(
    name='Dedupe',
    url='https://github.com/open-city/dedupe',
    version='0.3',
<<<<<<< HEAD
    packages=['dedupe', 'dedupe.distance'],
    ext_modules=[Extension('dedupe.distance.affinegap', ['src/affinegap.c']),
                 Extension('dedupe.distance.jaccard', ['src/jaccard.c']),
                 Extension('dedupe.distance.haversine', ['src/haversine.c'], libraries=['m']),
=======
    packages=['dedupe'],
    ext_modules=[NumpyExtension('dedupe.affinegap', ['src/affinegap.c']),
>>>>>>> f21b089b
                 NumpyExtension('dedupe.lr', sources=['src/lr.c'])],
    license='The MIT License: http://www.opensource.org/licenses/mit-license.php'
        ,
    install_requires=['numpy', 'fastcluster', 'hcluster', 'networkx'],
    long_description=open('README.md').read(),
    )<|MERGE_RESOLUTION|>--- conflicted
+++ resolved
@@ -26,18 +26,12 @@
     name='Dedupe',
     url='https://github.com/open-city/dedupe',
     version='0.3',
-<<<<<<< HEAD
     packages=['dedupe', 'dedupe.distance'],
-    ext_modules=[Extension('dedupe.distance.affinegap', ['src/affinegap.c']),
+    ext_modules=[NumpyExtension('dedupe.distance.affinegap', ['src/affinegap.c']),
                  Extension('dedupe.distance.jaccard', ['src/jaccard.c']),
                  Extension('dedupe.distance.haversine', ['src/haversine.c'], libraries=['m']),
-=======
-    packages=['dedupe'],
-    ext_modules=[NumpyExtension('dedupe.affinegap', ['src/affinegap.c']),
->>>>>>> f21b089b
                  NumpyExtension('dedupe.lr', sources=['src/lr.c'])],
-    license='The MIT License: http://www.opensource.org/licenses/mit-license.php'
-        ,
+    license='The MIT License: http://www.opensource.org/licenses/mit-license.php',
     install_requires=['numpy', 'fastcluster', 'hcluster', 'networkx'],
     long_description=open('README.md').read(),
     )